--- conflicted
+++ resolved
@@ -59,25 +59,6 @@
               </div>
               <div class="col-md-9">
                 <!-- Members index -->
-<<<<<<< HEAD
-                  <table class="table table-hover datatable" id="projects-permissions">
-                      <thead>
-                      <tr>
-                          <th class="col-md-8">{% trans "Project" %}</th>
-                          <th class="col-md-4">{% trans "Permissions" %}</th>
-                      </tr>
-                      </thead>
-                      {% for field in form %}
-                        {% if field.name != 'org_role' %}
-                            {% render_field field class+="form-control" %}
-                        {% endif %}
-                      {% endfor %}
-                  </table>
-              </div>
-              <div class="panel-footer panel-buttons">
-                <button type="submit" class="btn btn-primary" name="submit">Save</button>
-                <a href="{% url 'organization:members' organization.slug %}" class="btn btn-default">Cancel</a>
-=======
                 <div class="panel panel-default">
                   <div class="panel-heading">
                     <h3>Member Permissions</h3>
@@ -112,7 +93,6 @@
                   </div>
                 </div>
                 <!-- /members index -->
->>>>>>> d01ee93c
               </div>
             </div>
           </div>
