--- conflicted
+++ resolved
@@ -16,7 +16,6 @@
       <div class="page-title">
         <h2>{% trans "Member" %}: <span class="text-capitalize">{{ object.get_display_name }}</span></h2>
       </div>
-<<<<<<< HEAD
       <div class="panel panel-default">
         <div class="panel-body">
           <div class="row">
@@ -62,15 +61,7 @@
                   </div>
                 </div>
                 <!-- /member panel -->
-=======
-      <div class="row">
-        <div class="col-md-3">
-          <!-- Member panel -->
-          <div class="panel panel-default member-panel">
-            <div class="panel-body member-info">
-              <div class="member-pic">
-                <img src="/static/img/avatar.jpg" class="avatar-lg thumbnail">
->>>>>>> 993c2352
+              
               </div>
               <div class="member-detail">
                 <h4>{{ object.username }}</h4>
