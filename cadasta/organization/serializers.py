--- conflicted
+++ resolved
@@ -6,15 +6,12 @@
 from django.template.loader import get_template
 from django.template import Context
 from rest_framework import serializers
+from django_countries.serializer_fields import CountryField
 
 from core.serializers import DetailSerializer, FieldSelectorSerializer
 from accounts.models import User
-<<<<<<< HEAD
-from .models import Organization, Project
-=======
 from accounts.serializers import UserSerializer
 from .models import Organization, Project, OrganizationRole, ProjectRole
->>>>>>> f373e5de
 
 
 class OrganizationSerializer(DetailSerializer, FieldSelectorSerializer,
@@ -35,13 +32,10 @@
         return super(OrganizationSerializer, self).to_internal_value(data)
 
 
-<<<<<<< HEAD
-class ProjectSerializer(DetailSerializer, ModelSerializer):
-=======
 class ProjectSerializer(DetailSerializer, serializers.ModelSerializer):
->>>>>>> f373e5de
     users = UserSerializer(many=True, read_only=True)
     organization = OrganizationSerializer(read_only=True)
+    country = CountryField(required=False)
 
     class Meta:
         model = Project
@@ -58,8 +52,6 @@
         )
 
 
-<<<<<<< HEAD
-=======
 class EntityUserSerializer(serializers.Serializer):
     username = serializers.CharField()
     roles = serializers.JSONField()
@@ -215,7 +207,6 @@
         return roles
 
 
->>>>>>> f373e5de
 class UserAdminSerializer(UserSerializer):
     organizations = OrganizationSerializer(
         many=True, read_only=True, fields=('id', 'name'))
