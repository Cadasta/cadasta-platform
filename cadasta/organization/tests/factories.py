import factory

<<<<<<< HEAD
from ..models import Organization, Project
=======
from ..models import Organization, OrganizationRole, Project, ProjectRole
>>>>>>> f373e5de


class OrganizationFactory(factory.django.DjangoModelFactory):
    class Meta:
        model = Organization

    name = factory.Sequence(lambda n: "Organization #%s" % n)
    slug = factory.Sequence(lambda n: "organization-%s" % n)
    description = factory.Sequence(
        lambda n: "Organization #%s description" % n)
    urls = ['http://example.com']
    contacts = []

    @factory.post_generation
    def add_users(self, create, users, **kwargs):
        if not create:
            return

        if users:
            for u in users:
                OrganizationRole.objects.create(organization=self, user=u)


class ProjectFactory(factory.django.DjangoModelFactory):
    class Meta:
        model = Project

    name = factory.Sequence(lambda n: "Project #%s" % n)
    organization = factory.SubFactory(OrganizationFactory)
    description = factory.Sequence(
                  lambda n: "Organization #%s description" % n)
    urls = ['http://example.com']
    contacts = []

    @factory.post_generation
    def add_users(self, create, users, **kwargs):
        if not create:
            return

        if users:
            for u in users:
                ProjectRole.objects.create(project=self, user=u)


class ProjectFactory(factory.django.DjangoModelFactory):
    class Meta:
        model = Project

    name = factory.Sequence(lambda n: "Project #%s" % n)
    project_slug = factory.Sequence(lambda n: "project-%s" % n)
    organization = factory.SubFactory(OrganizationFactory)
    description = factory.Sequence(
                  lambda n: "Project #%s description" % n)
    urls = ['http://example.com']
    contacts = []

    @factory.post_generation
    def add_users(self, create, users, **kwargs):
        if not create:
            return

        if users:
            for u in users:
                self.users.add(u)

def clause(effect, action, object=None):
    if object is None:
        return {'effect': effect, 'action': action}
    else:
        return {'effect': effect, 'action': action, 'object': object}<|MERGE_RESOLUTION|>--- conflicted
+++ resolved
@@ -1,10 +1,6 @@
 import factory
 
-<<<<<<< HEAD
-from ..models import Organization, Project
-=======
 from ..models import Organization, OrganizationRole, Project, ProjectRole
->>>>>>> f373e5de
 
 
 class OrganizationFactory(factory.django.DjangoModelFactory):
@@ -33,27 +29,6 @@
         model = Project
 
     name = factory.Sequence(lambda n: "Project #%s" % n)
-    organization = factory.SubFactory(OrganizationFactory)
-    description = factory.Sequence(
-                  lambda n: "Organization #%s description" % n)
-    urls = ['http://example.com']
-    contacts = []
-
-    @factory.post_generation
-    def add_users(self, create, users, **kwargs):
-        if not create:
-            return
-
-        if users:
-            for u in users:
-                ProjectRole.objects.create(project=self, user=u)
-
-
-class ProjectFactory(factory.django.DjangoModelFactory):
-    class Meta:
-        model = Project
-
-    name = factory.Sequence(lambda n: "Project #%s" % n)
     project_slug = factory.Sequence(lambda n: "project-%s" % n)
     organization = factory.SubFactory(OrganizationFactory)
     description = factory.Sequence(
@@ -68,7 +43,8 @@
 
         if users:
             for u in users:
-                self.users.add(u)
+                ProjectRole.objects.create(project=self, user=u)
+
 
 def clause(effect, action, object=None):
     if object is None:
