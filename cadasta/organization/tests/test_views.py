--- conflicted
+++ resolved
@@ -9,11 +9,7 @@
 from tutelary.models import Policy, assign_user_policies
 
 from accounts.tests.factories import UserFactory
-<<<<<<< HEAD
-from .factories import OrganizationFactory, ProjectFactory
-=======
-from .factories import OrganizationFactory, clause
->>>>>>> cbdbf060
+from .factories import OrganizationFactory, ProjectFactory, clause
 from .. import views
 from ..models import Organization, OrganizationRole, ProjectRole
 
@@ -694,7 +690,6 @@
         assert content['detail'] == "Organization not found."
 
 
-<<<<<<< HEAD
 # class ProjectListAPITest(TestCase):
 #     def setUp(self):
 #         clause = {
@@ -764,19 +759,11 @@
                     'object': ['project/*/*'],
                     'action': ['project.*', 'project.*.*']
                 }
-=======
-class UserListAPITest(TestCase):
-    def setUp(self):
-        clauses = {
-            'clause': [
-                clause('allow', ['user.view'])
->>>>>>> cbdbf060
             ]
         }
 
         policy = Policy.objects.create(
             name='default',
-<<<<<<< HEAD
             body=json.dumps(clause))
         self.user = UserFactory.create()
         self.user.assign_policies(policy)
@@ -915,7 +902,199 @@
                     'object': ['project/*/*'],
                     'action': ['project.*', 'project.*.*']
                 }
-=======
+            ]
+        }
+
+        policy = Policy.objects.create(
+            name='default',
+            body=json.dumps(clause))
+        self.user = UserFactory.create()
+        self.user.assign_policies(policy)
+
+        self.view = views.ProjectUsersDetail.as_view()
+
+    def _get(self, org, prj, user, auth=AnonymousUser()):
+        request = APIRequestFactory().get(
+            '/v1/organizations/{org}/projects/{prj}/users/{user}'.format(
+                org=org,
+                prj=prj,
+                user=user
+            )
+        )
+        force_authenticate(request, user=auth)
+        return self.view(
+            request, slug=org, project_id=prj, username=user).render()
+
+    def _patch(self, org, prj, user, data, auth=AnonymousUser()):
+        request = APIRequestFactory().patch(
+            '/v1/organizations/{org}/projects/{prj}/users/{user}'.format(
+                org=org,
+                prj=prj,
+                user=user
+            ),
+            data,
+            format='json'
+        )
+        force_authenticate(request, user=auth)
+        return self.view(
+            request, slug=org, project_id=prj, username=user).render()
+
+    def _delete(self, org, prj, user, auth=AnonymousUser()):
+        request = APIRequestFactory().delete(
+            '/v1/organizations/{org}/projects/{prj}/users/{user}'.format(
+                org=org,
+                prj=prj,
+                user=user
+            )
+        )
+        force_authenticate(request, user=auth)
+        return self.view(
+            request, slug=org, project_id=prj, username=user).render()
+
+    def test_get_user(self):
+        user = UserFactory.create()
+        project = ProjectFactory.create(add_users=[user])
+
+        response = self._get(
+            org=project.organization.slug,
+            prj=project.id,
+            user=user.username,
+            auth=self.user)
+        content = json.loads(response.content.decode('utf-8'))
+
+        assert response.status_code == 200
+        assert content['username'] == user.username
+
+    def test_get_user_with_unauthorized_user(self):
+        user = UserFactory.create()
+        project = ProjectFactory.create(add_users=[user])
+
+        response = self._get(
+            org=project.organization.slug,
+            prj=project.id,
+            user=user.username)
+
+        assert response.status_code == 403
+
+    def test_get_user_that_does_not_exist(self):
+        user = UserFactory.create()
+        project = ProjectFactory.create()
+
+        response = self._get(
+            org=project.organization.slug,
+            prj=project.id,
+            user=user.username,
+            auth=self.user)
+        content = json.loads(response.content.decode('utf-8'))
+
+        assert response.status_code == 404
+        assert content['detail'] == "User not found."
+
+    def test_get_user_from_org_that_does_not_exist(self):
+        user = UserFactory.create()
+        project = ProjectFactory.create()
+
+        response = self._get(
+            org='some-org',
+            prj=project.id,
+            user=user.username,
+            auth=self.user)
+        content = json.loads(response.content.decode('utf-8'))
+
+        assert response.status_code == 404
+        assert content['detail'] == "Project not found."
+
+    def test_get_user_from_project_that_does_not_exist(self):
+        user = UserFactory.create()
+        project = ProjectFactory.create()
+
+        response = self._get(
+            org=project.organization.slug,
+            prj='abc123',
+            user=user.username,
+            auth=self.user)
+        content = json.loads(response.content.decode('utf-8'))
+
+        assert response.status_code == 404
+        assert content['detail'] == "Project not found."
+
+    def test_update_user(self):
+        user = UserFactory.create()
+        project = ProjectFactory.create(add_users=[user])
+
+        data = {
+            'roles': {
+                'manager': True
+            }
+        }
+
+        response = self._patch(
+            org=project.organization.slug,
+            prj=project.id,
+            user=user.username,
+            data=data,
+            auth=self.user)
+
+        assert response.status_code == 200
+        role = ProjectRole.objects.get(project=project, user=user)
+        assert role.manager is True
+
+    def test_update_user_with_unauthorized_user(self):
+        user = UserFactory.create()
+        project = ProjectFactory.create(add_users=[user])
+
+        data = {
+            'roles': {
+                'manager': True
+            }
+        }
+
+        response = self._patch(
+            org=project.organization.slug,
+            prj=project.id,
+            user=user.username,
+            data=data)
+
+        assert response.status_code == 403
+        role = ProjectRole.objects.get(project=project, user=user)
+        assert role.manager is False
+
+    def test_delete_user(self):
+        user = UserFactory.create()
+        project = ProjectFactory.create(add_users=[user])
+
+        response = self._delete(
+            org=project.organization.slug,
+            prj=project.id,
+            user=user.username,
+            auth=self.user)
+
+        assert response.status_code == 204
+        assert project.users.count() == 0
+
+    def test_delete_user_with_unauthorized_user(self):
+        user = UserFactory.create()
+        project = ProjectFactory.create(add_users=[user])
+
+        response = self._delete(
+            org=project.organization.slug,
+            prj=project.id,
+            user=user.username)
+
+        assert response.status_code == 403
+        assert project.users.count() == 1
+
+
+class UserListAPITest(TestCase):
+    def setUp(self):
+        clauses = {
+            'clause': [
+                clause('allow', ['user.view'])
+            ]
+        }
+
+        policy = Policy.objects.create(
+            name='default',
             body=json.dumps(clauses))
         self.user = UserFactory.create()
         assign_user_policies(self.user, policy)
@@ -1064,67 +1243,11 @@
             'clause': [
                 clause('allow', ['user.*']),
                 clause('allow', ['user.*'], ['user/*'])
->>>>>>> cbdbf060
             ]
         }
 
         policy = Policy.objects.create(
             name='default',
-<<<<<<< HEAD
-            body=json.dumps(clause))
-        self.user = UserFactory.create()
-        self.user.assign_policies(policy)
-
-        self.view = views.ProjectUsersDetail.as_view()
-
-    def _get(self, org, prj, user, auth=AnonymousUser()):
-        request = APIRequestFactory().get(
-            '/v1/organizations/{org}/projects/{prj}/users/{user}'.format(
-                org=org,
-                prj=prj,
-                user=user
-            )
-        )
-        force_authenticate(request, user=auth)
-        return self.view(
-            request, slug=org, project_id=prj, username=user).render()
-
-    def _patch(self, org, prj, user, data, auth=AnonymousUser()):
-        request = APIRequestFactory().patch(
-            '/v1/organizations/{org}/projects/{prj}/users/{user}'.format(
-                org=org,
-                prj=prj,
-                user=user
-            ),
-            data,
-            format='json'
-        )
-        force_authenticate(request, user=auth)
-        return self.view(
-            request, slug=org, project_id=prj, username=user).render()
-
-    def _delete(self, org, prj, user, auth=AnonymousUser()):
-        request = APIRequestFactory().delete(
-            '/v1/organizations/{org}/projects/{prj}/users/{user}'.format(
-                org=org,
-                prj=prj,
-                user=user
-            )
-        )
-        force_authenticate(request, user=auth)
-        return self.view(
-            request, slug=org, project_id=prj, username=user).render()
-
-    def test_get_user(self):
-        user = UserFactory.create()
-        project = ProjectFactory.create(add_users=[user])
-
-        response = self._get(
-            org=project.organization.slug,
-            prj=project.id,
-            user=user.username,
-            auth=self.user)
-=======
             body=json.dumps(clauses))
 
         self.user = UserFactory.create()
@@ -1137,132 +1260,10 @@
         )
         force_authenticate(request, user=self.user)
         response = self.view(request, username=user.username).render()
->>>>>>> cbdbf060
         content = json.loads(response.content.decode('utf-8'))
 
         assert response.status_code == 200
         assert content['username'] == user.username
-<<<<<<< HEAD
-
-    def test_get_user_with_unauthorized_user(self):
-        user = UserFactory.create()
-        project = ProjectFactory.create(add_users=[user])
-
-        response = self._get(
-            org=project.organization.slug,
-            prj=project.id,
-            user=user.username)
-
-        assert response.status_code == 403
-
-    def test_get_user_that_does_not_exist(self):
-        user = UserFactory.create()
-        project = ProjectFactory.create()
-
-        response = self._get(
-            org=project.organization.slug,
-            prj=project.id,
-            user=user.username,
-            auth=self.user)
-        content = json.loads(response.content.decode('utf-8'))
-
-        assert response.status_code == 404
-        assert content['detail'] == "User not found."
-
-    def test_get_user_from_org_that_does_not_exist(self):
-        user = UserFactory.create()
-        project = ProjectFactory.create()
-
-        response = self._get(
-            org='some-org',
-            prj=project.id,
-            user=user.username,
-            auth=self.user)
-        content = json.loads(response.content.decode('utf-8'))
-
-        assert response.status_code == 404
-        assert content['detail'] == "Project not found."
-
-    def test_get_user_from_project_that_does_not_exist(self):
-        user = UserFactory.create()
-        project = ProjectFactory.create()
-
-        response = self._get(
-            org=project.organization.slug,
-            prj='abc123',
-            user=user.username,
-            auth=self.user)
-        content = json.loads(response.content.decode('utf-8'))
-
-        assert response.status_code == 404
-        assert content['detail'] == "Project not found."
-
-    def test_update_user(self):
-        user = UserFactory.create()
-        project = ProjectFactory.create(add_users=[user])
-
-        data = {
-            'roles': {
-                'manager': True
-            }
-        }
-
-        response = self._patch(
-            org=project.organization.slug,
-            prj=project.id,
-            user=user.username,
-            data=data,
-            auth=self.user)
-
-        assert response.status_code == 200
-        role = ProjectRole.objects.get(project=project, user=user)
-        assert role.manager is True
-
-    def test_update_user_with_unauthorized_user(self):
-        user = UserFactory.create()
-        project = ProjectFactory.create(add_users=[user])
-
-        data = {
-            'roles': {
-                'manager': True
-            }
-        }
-
-        response = self._patch(
-            org=project.organization.slug,
-            prj=project.id,
-            user=user.username,
-            data=data)
-
-        assert response.status_code == 403
-        role = ProjectRole.objects.get(project=project, user=user)
-        assert role.manager is False
-
-    def test_delete_user(self):
-        user = UserFactory.create()
-        project = ProjectFactory.create(add_users=[user])
-
-        response = self._delete(
-            org=project.organization.slug,
-            prj=project.id,
-            user=user.username,
-            auth=self.user)
-
-        assert response.status_code == 204
-        assert project.users.count() == 0
-
-    def test_delete_user_with_unauthorized_user(self):
-        user = UserFactory.create()
-        project = ProjectFactory.create(add_users=[user])
-
-        response = self._delete(
-            org=project.organization.slug,
-            prj=project.id,
-            user=user.username)
-
-        assert response.status_code == 403
-        assert project.users.count() == 1
-=======
         assert 'organizations' in content
 
     def test_get_user_with_unauthorized_user(self):
@@ -1340,5 +1341,4 @@
 
         assert response.status_code == 400
         assert user.last_login == t1
-        assert content['last_login'][0] == 'Cannot update last_login'
->>>>>>> cbdbf060
+        assert content['last_login'][0] == 'Cannot update last_login'