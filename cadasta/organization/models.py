--- conflicted
+++ resolved
@@ -22,17 +22,11 @@
     class TutelaryMeta:
         perm_type = 'organization'
         path_fields = ('slug',)
-<<<<<<< HEAD
-        actions = (('org.list', "List existing organizations"),
-                   ('org.view', "View existing organizations"),
-                   ('org.create', "Create organizations"),
-=======
         actions = (('org.list', {'description': "List existing organisations",
                                  'permissions_object': None}),
                    ('org.view', "View existing organisations"),
                    ('org.create', {'description': "Create organisations",
                                    'permissions_object': None}),
->>>>>>> a5ff3973
                    ('org.update', "Update an existing organization"),
                    ('org.archive', "Archive an existing organization"),
                    ('org.unarchive', "Unarchive an existing organization"),
