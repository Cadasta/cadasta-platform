--- conflicted
+++ resolved
@@ -5,16 +5,9 @@
 from tutelary.mixins import PermissionRequiredMixin
 
 from accounts.models import User
-<<<<<<< HEAD
-from .models import Organization, Project
-from .serializers import OrganizationSerializer, ProjectSerializer, \
-    UserAdminSerializer
-from .mixins import OrganizationUsersQuerySet
-=======
 from .models import Organization
 from . import serializers
 from .mixins import OrganizationRoles, ProjectRoles
->>>>>>> f373e5de
 
 
 class OrganizationList(PermissionRequiredMixin, generics.ListCreateAPIView):
@@ -78,79 +71,6 @@
         return Response(status=status.HTTP_204_NO_CONTENT)
 
 
-class ProjectList(PermissionRequiredMixin, generics.ListAPIView):
-    serializer_class = serializers.ProjectSerializer
-    filter_fields = ('archived',)
-    search_fields = ('name', 'organization', 'country', 'description',)
-    ordering_fields = ('name', 'organization', 'country', 'description',)
-    permission_required = {
-        'GET': 'project.list',
-        'POST': 'project.create'
-    }
-
-    def get_organization(self):
-        if not self.organization_object:
-            org_slug = self.kwargs['slug']
-            self.organization_object = Organization.objects.get(slug=org_slug)
-
-        return self.organization_object
-
-    def get_serializer_context(self, *args, **kwargs):
-        org = self.get_organization()
-        context = super(ProjectList, self).get_serializer_context(*args, **kwargs)
-        context['organization'] = org
-
-        return context
-
-    def get_queryset(self):
-        return self.get_organization().projects.all()
-
-
-class ProjectDetails(PermissionRequiredMixin, generics.ListCreateAPIView):
-    queryset = Organization.objects.all()
-    filter_fields = ('archived',)
-    search_fields = ('name', 'organization', 'country', 'description',)
-    ordering_fields = ('name', 'organization', 'country', 'description',)
-    permission_required = {
-        'GET': 'project.list',
-        'POST': 'project.create'
-    }
-
-
-class ProjectDelete(PermissionRequiredMixin, generics.DestroyAPIView):
-    queryset = Organization.objects.all()
-    permission_required = 'project.resource.delete'
-
-
-class ProjectUsers(PermissionRequiredMixin,
-                   ProjectRoles,
-                   generics.ListCreateAPIView):
-    serializer_class = serializers.ProjectUserSerializer
-    permission_required = {
-        'GET': 'project.users.list',
-        'POST': 'project.users.add'
-    }
-
-
-class ProjectUsersDetail(PermissionRequiredMixin,
-                         ProjectRoles,
-                         generics.RetrieveUpdateDestroyAPIView):
-    serializer_class = serializers.ProjectUserSerializer
-
-    permission_required = {
-        'GET': 'project.users.list',
-        'PATCH': 'project.users.edit',
-        'DELETE': 'project.users.delete'
-    }
-
-    def destroy(self, request, *args, **kwargs):
-        user = self.get_object()
-        role = self.prj.users.get(id=user.id)
-        role.delete()
-
-        return Response(status=status.HTTP_204_NO_CONTENT)
-
-
 class UserAdminList(PermissionRequiredMixin, generics.ListAPIView):
     queryset = User.objects.all()
     serializer_class = serializers.UserAdminSerializer
@@ -174,7 +94,7 @@
 
 
 class ProjectList(PermissionRequiredMixin,  generics.ListCreateAPIView):
-    serializer_class = ProjectSerializer
+    serializer_class = serializers.ProjectSerializer
     filter_backends = (filters.DjangoFilterBackend,
                        filters.SearchFilter,
                        filters.OrderingFilter,)
@@ -220,7 +140,7 @@
                 return ('project.update', 'project.unarchive')
         return 'project.update'
 
-    serializer_class = ProjectSerializer
+    serializer_class = serializers.ProjectSerializer
     filter_fields = ('archived',)
     # search_fields = ('name', 'organization', 'country', 'description',)
     # ordering_fields = ('name', 'organization', 'country', 'description',)
@@ -239,8 +159,8 @@
 
     def get_serializer_context(self, *args, **kwargs):
         org = self.get_organization()
-        context = super(ProjectDetail, self).get_serializer_context(*args,
-                                                                **kwargs)
+        context = super(ProjectDetail,
+                        self).get_serializer_context(*args, **kwargs)
         context['organization'] = org
 
         return context
@@ -249,32 +169,30 @@
         return self.get_organization().projects.all()
 
 
-class ProjectDelete(PermissionRequiredMixin, generics.DestroyAPIView):
-    queryset = Organization.objects.all()
-    permission_required = 'project.resource.delete'
+class ProjectUsers(PermissionRequiredMixin,
+                   ProjectRoles,
+                   generics.ListCreateAPIView):
+    serializer_class = serializers.ProjectUserSerializer
+    permission_required = {
+        'GET': 'project.users.list',
+        'POST': 'project.users.add'
+    }
 
 
-class ProjectUsers(PermissionRequiredMixin,
-                   generics.ListCreateAPIView):
-    serializer_class = UserSerializer
+class ProjectUsersDetail(PermissionRequiredMixin,
+                         ProjectRoles,
+                         generics.RetrieveUpdateDestroyAPIView):
+    serializer_class = serializers.ProjectUserSerializer
+
     permission_required = {
         'GET': 'project.users.list',
-        'POST': 'project.users.add',
+        'PATCH': 'project.users.edit',
+        'DELETE': 'project.users.delete'
     }
 
-    def create(self, request, *args, **kwargs):
-        try:
-            new_user = User.objects.get(username=request.POST['username'])
+    def destroy(self, request, *args, **kwargs):
+        user = self.get_object()
+        role = self.prj.users.get(id=user.id)
+        role.delete()
 
-            org = self.get_organization(self.kwargs['slug'])
-            org.users.add(new_user)
-
-            return Response(
-                self.serializer_class(new_user).data,
-                status=status.HTTP_201_CREATED
-            )
-        except User.DoesNotExist:
-            return Response(
-                {'detail': "User with given username does not exist."},
-                status=status.HTTP_400_BAD_REQUEST
-            )+        return Response(status=status.HTTP_204_NO_CONTENT)