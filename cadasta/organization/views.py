--- conflicted
+++ resolved
@@ -2,14 +2,8 @@
 from rest_framework import generics
 from rest_framework import filters, status
 
-<<<<<<< HEAD
-from tutelary.mixins import PermissionRequiredMixin as TPermMixin
-
-from core.views import PermissionRequiredMixin
-=======
 from tutelary.mixins import PermissionRequiredMixin
 from accounts.serializers import UserSerializer
->>>>>>> a5ff3973
 from accounts.models import User
 from .models import (
     Organization, Project, OrganizationRole
@@ -35,19 +29,7 @@
 
 class OrganizationDetail(PermissionRequiredMixin,
                          generics.RetrieveUpdateAPIView):
-<<<<<<< HEAD
-    queryset = Organization.objects.all()
-    serializer_class = serializers.OrganizationSerializer
-    lookup_field = 'slug'
-    permission_required = {
-        'GET': 'org.view',
-        'PATCH': 'org.update',
-    }
-
-    def initial(self, request, *args, **kwargs):
-=======
     def patch_actions(self, request):
->>>>>>> a5ff3973
         if hasattr(request, 'data'):
             is_archived = self.get_object().archived
             new_archived = request.data.get('archived', is_archived)
@@ -75,24 +57,14 @@
         'POST': 'org.users.add',
     }
 
-<<<<<<< HEAD
     def get_serializer_context(self, *args, **kwargs):
         context = super(OrganizationUsers, self).get_serializer_context(
             *args, **kwargs)
         context['organization'] = self.get_organization()
-=======
+        return context
+
     def get_perms_objects(self):
         return [self.get_organization(self.kwargs['slug'])]
-
-    def create(self, request, *args, **kwargs):
-        try:
-            new_user = User.objects.get(username=request.POST['username'])
-
-            org = self.get_organization(self.kwargs['slug'])
-            org.users.add(new_user)
->>>>>>> a5ff3973
-
-        return context
 
 
 class OrganizationUsersDetail(PermissionRequiredMixin,
@@ -101,7 +73,9 @@
     serializer_class = serializers.OrganizationUserSerializer
     permission_required = 'org.users.remove'
 
-<<<<<<< HEAD
+    def get_perms_objects(self):
+        return [self.get_organization(self.kwargs['slug'])]
+
     def get_serializer_context(self, *args, **kwargs):
         context = super(OrganizationUsersDetail, self).get_serializer_context(
             *args, **kwargs)
@@ -187,10 +161,6 @@
         context['project'] = self.get_project()
 
         return context
-=======
-    def get_perms_objects(self):
-        return [self.get_organization(self.kwargs['slug'])]
->>>>>>> a5ff3973
 
     def destroy(self, request, *args, **kwargs):
         user = self.get_object()
